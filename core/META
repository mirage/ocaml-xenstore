--- conflicted
+++ resolved
@@ -1,11 +1,6 @@
 # OASIS_START
-<<<<<<< HEAD
-# DO NOT EDIT (digest: 160e6527fc53bc0c1dd68f4c0485bcc7)
+# DO NOT EDIT (digest: 1c5c75e2c2dc58d4bf7c6f03e8bfb842)
 version = "1.2.0"
-=======
-# DO NOT EDIT (digest: cc76619b71773f77e0cf75ea62b4d79f)
-version = "1.1.0"
->>>>>>> b287be28
 description = "Xenstore protocol library"
 requires = "cstruct cstruct.syntax"
 archive(byte) = "xenstore.cma"
@@ -14,7 +9,7 @@
 archive(native, plugin) = "xenstore.cmxs"
 exists_if = "xenstore.cma"
 package "unix" (
- version = "1.1.0"
+ version = "1.2.0"
  description = "Xenstore protocol library"
  requires = "unix threads xenstore"
  archive(byte) = "xenstore_client_unix.cma"
