--- conflicted
+++ resolved
@@ -1,16 +1,9 @@
 # OASIS_START
-<<<<<<< HEAD
-# DO NOT EDIT (digest: 2d364887f86d8f647ef0720b11ace9df)
-version = "1.2.5"
-description = "Xenstore protocol library"
-requires = "lwt cstruct cstruct.syntax uri sexplib"
-=======
 # DO NOT EDIT (digest: cc1ceb782d6126aad2e06d2cfb15a6f3)
 version = "1.2.5"
 description = "Xenstore protocol library"
 requires =
 "cstruct cstruct.syntax lwt lwt.syntax uri sexplib sexplib.syntax stringext"
->>>>>>> 0b786e2c
 archive(byte) = "xenstore.cma"
 archive(byte, plugin) = "xenstore.cma"
 archive(native) = "xenstore.cmxa"
@@ -27,16 +20,6 @@
  exists_if = "xenstore_userspace.cma"
 )
 
-<<<<<<< HEAD
-package "client" (
- version = "1.2.5"
- description = "Xenstore protocol library"
- archive(byte) = "xenstore_client.cma"
- archive(byte, plugin) = "xenstore_client.cma"
- archive(native) = "xenstore_client.cmxa"
- archive(native, plugin) = "xenstore_client.cmxs"
- exists_if = "xenstore_client.cma"
-=======
 package "kernelspace" (
  version = "1.2.5"
  description = "Xenstore protocol library"
@@ -47,6 +30,5 @@
  archive(native) = "xenstore_kernelspace.cmxa"
  archive(native, plugin) = "xenstore_kernelspace.cmxs"
  exists_if = "xenstore_kernelspace.cma"
->>>>>>> 0b786e2c
 )
 # OASIS_STOP
